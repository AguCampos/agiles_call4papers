class Session < ActiveRecord::Base
  attr_accessible :title, :summary, :description, :mechanics, :benefits,
                  :target_audience, :audience_level_id, :audience_limit,
<<<<<<< HEAD
                  :author_id, :second_author_username, :track_id,
                  :session_type_id, :duration_mins, :language, :experience,
=======
                  :author_id, :second_author_username, :track_id, :conference_id,
                  :session_type_id, :duration_mins, :experience,
>>>>>>> bfd719bc
                  :keyword_list, :author_agreement, :image_agreement, :state_event
  attr_trimmed    :title, :summary, :description, :mechanics, :benefits,
                  :target_audience, :experience

  acts_as_taggable_on :keywords
  acts_as_commentable

  belongs_to :author, :class_name => 'User'
  belongs_to :second_author, :class_name => 'User'
  belongs_to :track
  belongs_to :session_type
  belongs_to :audience_level
  belongs_to :conference

  has_many :reviews
  has_one :review_decision

  validates_presence_of :title, :summary, :description, :benefits, :target_audience,
                        :audience_level_id, :author_id, :track_id, :session_type_id,
<<<<<<< HEAD
                        :experience, :duration_mins, :keyword_list, :language
  
  validates_presence_of :mechanics, :if => :workshop?
  validates_inclusion_of :duration_mins, :in => [45, 90, 120, 240], :allow_blank => true
=======
                        :experience, :duration_mins, :keyword_list, :conference_id

  validates_presence_of :mechanics, :if => :workshop?
  validates_inclusion_of :duration_mins, :in => [10, 50, 110], :allow_blank => true
>>>>>>> bfd719bc
  validates_numericality_of :audience_limit, :only_integer => true, :greater_than => 0, :allow_nil => true

  validates_length_of :title, :maximum => 100
  validates_length_of :target_audience, :maximum => 200
  validates_length_of [:benefits, :experience], :maximum => 400
  validates_length_of :summary, :maximum => 800
  validates_length_of :description, :maximum => 2400
  validates_length_of :mechanics, :maximum => 2400, :allow_blank => true

  validates_existence_of :conference, :author
  validates_existence_of :track, :session_type, :audience_level, :allow_blank => true

  validates_each :keyword_list do |record, attr, value|
    record.errors.add(attr, :too_long, :count => 10) if record.keyword_list.size > 10
  end

  validates_each :second_author_username, :allow_blank => true do |record, attr, value|
    record.errors.add(attr, :existence) if record.second_author.nil?
    record.errors.add(attr, :same_author) if record.second_author == record.author
    record.errors.add(attr, :incomplete) if record.second_author.present? && !record.second_author.try(:author?)
  end
  validates_each :duration_mins, :if => :experience_report?, :allow_blank => true do |record, attr, value|
    record.errors.add(attr, :experience_report_talk_duration) if record.session_type.try(:title) == 'session_types.talk.title' && value != 50
  end
  validates_each :duration_mins, :unless => :lightning_talk?, :allow_blank => true do |record, attr, value|
    record.errors.add(attr, :non_lightning_talk_duration) unless [50, 110].include?(value)
  end
  validates_each :duration_mins, :if => :lightning_talk?, :allow_blank => true do |record, attr, value|
    record.errors.add(attr, :lightning_talk_duration) if value != 10
  end
<<<<<<< HEAD
  validates_each :duration_mins, :if => :workshop? do |record, attr, value|
    record.errors.add(attr, :workshop_duration) if value == 45
=======
  validates_each :session_type_id, :if => :experience_report? do |record, attr, value|
    record.errors.add(attr, :experience_report_session_type) unless ['session_types.talk.title', 'session_types.lightning_talk.title'].include?(record.session_type.try(:title))
>>>>>>> bfd719bc
  end
  validates_each :author_id, :on => :update do |record, attr, value|
    record.errors.add(attr, :constant) if record.author_id_changed?
  end

  scope :for_conference, lambda { |c| where('conference_id = ?', c.id)}

  scope :for_user, lambda { |u| where('author_id = ? OR second_author_id = ?', u.to_i, u.to_i) }

  scope :for_tracks, lambda { |track_ids| where('track_id IN (?)', track_ids) }

  scope :not_author, lambda { |u| where('author_id <> ? AND (second_author_id IS NULL OR second_author_id <> ?)', u.to_i, u.to_i) }

  scope :reviewed_by, lambda { |u, c| where('reviewer_id = ? AND conference_id = ?', u.id, c.id).joins(:reviews) }

  scope :for_preferences, lambda { |*preferences|
    return where('1 = 2') if preferences.empty?
    clause = preferences.map { |p| "(track_id = ? AND audience_level_id <= ?)" }.join(" OR ")
    args = preferences.map {|p| [p.track_id, p.audience_level_id]}.flatten
    where(clause, *args)
  }

  scope :incomplete_reviews, lambda { |limit| where('reviews_count < ?', limit) }

  def self.for_reviewer(user, conference)
    for_conference(conference).
    incomplete_reviews(3).
    not_author(user.id).
    without_state(:cancelled).
    for_preferences(*user.preferences(conference)).all - reviewed_by(user, conference).all
  end

  state_machine :initial => :created do
    event :reviewing do
      transition [:created, :in_review] => :in_review
    end

    event :cancel do
      transition [:created, :in_review] => :cancelled
    end

    event :tentatively_accept do
      transition [:rejected, :in_review] => :pending_confirmation
    end

    event :accept do
      transition :pending_confirmation => :accepted
    end

    event :reject do
      transition [:pending_confirmation, :in_review] => :rejected
    end

    state :accepted do
      validates_acceptance_of :author_agreement, :accept => true
    end

    state :rejected do
      validates_acceptance_of :author_agreement, :accept => true
    end

  end

  def second_author_username
    @second_author_username || second_author.try(:username)
  end

  def second_author_username=(username)
    @second_author_username = username.try(:strip)
    @second_author_username.tap do
      if @second_author_username.blank?
        self.second_author = nil
      else
        self.second_author = User.find_by_username(@second_author_username)
      end
    end
  end

  def to_param
    title.blank? ? super : "#{id}-#{title.parameterize}"
  end

  def authors
    [author, second_author].compact
  end

  def is_author?(user)
    authors.include?(user)
  end

  def lightning_talk?
    self.session_type.try(:title) == 'session_types.lightning_talk.title'
  end

  private
  def workshop?
    self.session_type.try(:title) == 'session_types.workshop.title'
  end

  def experience_report?
    self.session_type.try(:title) == 'session_types.experience_reports.title'
  end
end<|MERGE_RESOLUTION|>--- conflicted
+++ resolved
@@ -1,13 +1,8 @@
 class Session < ActiveRecord::Base
   attr_accessible :title, :summary, :description, :mechanics, :benefits,
                   :target_audience, :audience_level_id, :audience_limit,
-<<<<<<< HEAD
-                  :author_id, :second_author_username, :track_id,
-                  :session_type_id, :duration_mins, :language, :experience,
-=======
                   :author_id, :second_author_username, :track_id, :conference_id,
                   :session_type_id, :duration_mins, :experience,
->>>>>>> bfd719bc
                   :keyword_list, :author_agreement, :image_agreement, :state_event
   attr_trimmed    :title, :summary, :description, :mechanics, :benefits,
                   :target_audience, :experience
@@ -27,17 +22,10 @@
 
   validates_presence_of :title, :summary, :description, :benefits, :target_audience,
                         :audience_level_id, :author_id, :track_id, :session_type_id,
-<<<<<<< HEAD
-                        :experience, :duration_mins, :keyword_list, :language
-  
-  validates_presence_of :mechanics, :if => :workshop?
-  validates_inclusion_of :duration_mins, :in => [45, 90, 120, 240], :allow_blank => true
-=======
                         :experience, :duration_mins, :keyword_list, :conference_id
 
   validates_presence_of :mechanics, :if => :workshop?
   validates_inclusion_of :duration_mins, :in => [10, 50, 110], :allow_blank => true
->>>>>>> bfd719bc
   validates_numericality_of :audience_limit, :only_integer => true, :greater_than => 0, :allow_nil => true
 
   validates_length_of :title, :maximum => 100
@@ -68,13 +56,8 @@
   validates_each :duration_mins, :if => :lightning_talk?, :allow_blank => true do |record, attr, value|
     record.errors.add(attr, :lightning_talk_duration) if value != 10
   end
-<<<<<<< HEAD
-  validates_each :duration_mins, :if => :workshop? do |record, attr, value|
-    record.errors.add(attr, :workshop_duration) if value == 45
-=======
   validates_each :session_type_id, :if => :experience_report? do |record, attr, value|
     record.errors.add(attr, :experience_report_session_type) unless ['session_types.talk.title', 'session_types.lightning_talk.title'].include?(record.session_type.try(:title))
->>>>>>> bfd719bc
   end
   validates_each :author_id, :on => :update do |record, attr, value|
     record.errors.add(attr, :constant) if record.author_id_changed?
