--- conflicted
+++ resolved
@@ -1,10 +1,6 @@
 %p Dear #{h(@session.authors.map(&:full_name).join(" & "))},
 
-<<<<<<< HEAD
 %p We are pleased to inform you that your proposal <strong>'#{h(@session.title)}'</strong> has been selected to be part of the program of #{AppConfig[:conference_name]}!
-=======
-%p We are pleased to inform you that your proposal <strong>'#{h(@session.title)}'</strong> has been selected to be part of the program of the Brazilian Conference about Agile Methods – #{AppConfig[:conference_name]}!
->>>>>>> f6cfbfe2
 
 %p
   We would like to ask you to confirm your attendance at the event by #{l(ImportantDates::AUTHORS_INSCRIPTION_END_DATETIME)} by accessing the form at
@@ -29,11 +25,7 @@
 %p
   ATTENTION: AS A SPEAKER OF #{AppConfig[:conference_name]} YOU ARE ENTITLED FOR FREE CONFERENCE REGISTRATION!
   %br
-<<<<<<< HEAD
   Once your attendance has been confirmed, you will receive a promotion code to be used at the registration system.
-=======
-  Your registration will be processed by the organization of #{AppConfig[:conference_name]} once your attendance is confirmed.
->>>>>>> f6cfbfe2
 
 %p We will soon be sending more instructions to all participants. Should you have any queries, requests or comments, please contact the Program Committee at #{link_to 'agiles2011-program@agiles.org', 'mailto:agiles2011-program@agiles.org'}.
 
@@ -42,10 +34,6 @@
   %br
   = "--"
   %br
-<<<<<<< HEAD
-  Program Committee of #{AppConfig[:conference_name]}
-=======
   Program Committee of #{AppConfig[:conference_name]} Conference
->>>>>>> f6cfbfe2
 
 %small [Please do not reply to this e-mail. It was sent from an unmonitored email address]