--- conflicted
+++ resolved
@@ -1,11 +1,7 @@
 Dear #{h(@session.authors.map(&:full_name).join(" & "))},
 
 
-<<<<<<< HEAD
 We regret to inform you that your proposal '#{h(@session.title)}' has not been selected to be part of the program of #{AppConfig[:conference_name]}.
-=======
-We regret to inform you that your proposal '#{h(@session.title)}' has not been selected to be part of the program of the Brazilian Conference about Agile Methods – #{AppConfig[:conference_name]}.
->>>>>>> f6cfbfe2
 
 We have received a lot of very interesting proposals this year. Sadly, this means that many good proposals could not be included in the program due to lack of space. In the end, around 35 sessions were selected, taking into consideration the need to create a balanced schedule, with high quality content and tailored to the conference attendees. You may see the feedback that your proposal has received from the reviewers and track organizers at:
 
@@ -19,14 +15,8 @@
 
 Sincerely,
 
-<<<<<<< HEAD
-= "--"
-=======
 #{"--"}
 
 Program Committee of #{AppConfig[:conference_name]} Conference
->>>>>>> f6cfbfe2
-
-Program Committee of #{AppConfig[:conference_name]}
 
 [Please do not reply to this e-mail. It was sent from an unmonitored email address]