Dear #{@session.authors.map(&:full_name).join(" & ")},


<<<<<<< HEAD
We are pleased to inform you that your proposal '#{h(@session.title)}' has been selected to be part of the program of #{AppConfig[:conference_name]}!
=======
We are pleased to inform you that your proposal '#{h(@session.title)}' has been selected to be part of the program of the Brazilian Conference about Agile Methods – #{AppConfig[:conference_name]}!
>>>>>>> f6cfbfe2


We would like to ask you to confirm your attendance at the event by #{l(ImportantDates::AUTHORS_INSCRIPTION_END_DATETIME)} by accessing the form at

= session_confirm_url(@session, :locale => 'en')


If you can not attend the event, we kindly ask you to confirm your withdrawal using the form at

= session_withdraw_url(@session, :locale => 'en')


Only the first author of the session (#{@session.author.full_name}) can confirm or withdraw the attendance.


If you fail to confirm your attendance before the date indicated above, we will be forced to remove your proposal and replace it with another selected session.


Once the attendance or withdraw has been confirmed for the event, you can refer to the comments and suggestions made by the evaluators accessing:

= session_reviews_url(@session, :locale => 'en')


ATTENTION: AS A SPEAKER OF #{AppConfig[:conference_name]} YOU ARE ENTITLED FOR FREE CONFERENCE REGISTRATION!

<<<<<<< HEAD
Once your attendance has been confirmed, you will receive a promotion code to be used at the registration system.
=======
Your registration will be processed by the organization of #{AppConfig[:conference_name]} once your attendance is confirmed.
>>>>>>> f6cfbfe2


We will soon be sending more instructions to the speakers. Should you have any queries, requests or comments, please contact the Program Committee at agiles2011-program@agiles.org.


We hope to see you soon!

#{"--"}

<<<<<<< HEAD
Program Committee of #{AppConfig[:conference_name]}
=======
Program Committee of #{AppConfig[:conference_name]} Conference
>>>>>>> f6cfbfe2


[Please do not reply to this e-mail. It was sent from an unmonitored email address]<|MERGE_RESOLUTION|>--- conflicted
+++ resolved
@@ -1,11 +1,7 @@
 Dear #{@session.authors.map(&:full_name).join(" & ")},
 
 
-<<<<<<< HEAD
 We are pleased to inform you that your proposal '#{h(@session.title)}' has been selected to be part of the program of #{AppConfig[:conference_name]}!
-=======
-We are pleased to inform you that your proposal '#{h(@session.title)}' has been selected to be part of the program of the Brazilian Conference about Agile Methods – #{AppConfig[:conference_name]}!
->>>>>>> f6cfbfe2
 
 
 We would like to ask you to confirm your attendance at the event by #{l(ImportantDates::AUTHORS_INSCRIPTION_END_DATETIME)} by accessing the form at
@@ -31,11 +27,7 @@
 
 ATTENTION: AS A SPEAKER OF #{AppConfig[:conference_name]} YOU ARE ENTITLED FOR FREE CONFERENCE REGISTRATION!
 
-<<<<<<< HEAD
 Once your attendance has been confirmed, you will receive a promotion code to be used at the registration system.
-=======
-Your registration will be processed by the organization of #{AppConfig[:conference_name]} once your attendance is confirmed.
->>>>>>> f6cfbfe2
 
 
 We will soon be sending more instructions to the speakers. Should you have any queries, requests or comments, please contact the Program Committee at agiles2011-program@agiles.org.
@@ -45,11 +37,7 @@
 
 #{"--"}
 
-<<<<<<< HEAD
-Program Committee of #{AppConfig[:conference_name]}
-=======
 Program Committee of #{AppConfig[:conference_name]} Conference
->>>>>>> f6cfbfe2
 
 
 [Please do not reply to this e-mail. It was sent from an unmonitored email address]