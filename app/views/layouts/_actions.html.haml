- if user_signed_in?
  - if current_user.author? || current_user.organizer?
    #date
      %p= t('actions.author_confirmation_date')
      %p <strong>#{l(Ability::AUTHOR_CONFIRMATION_DEADLINE.to_date)}</strong>
      - if current_user.organizer?
        #review_progress_count
          #{t('actions.review_goal')}:
          %span.progress
  %h3&= current_user.full_name
  
  - if can?(:create, Attendee) || can?(:create, RegistrationGroup) || can?(:read, 'registered_attendees')
    %h4= t('actions.section.registration')
    %ul
      - if can? :create, Attendee
        %li= link_to(t('actions.new_registration'), new_attendee_path)
        - if current_user.has_approved_session?(Conference.current)
          %li= link_to(t('actions.new_speaker_registration'), new_attendee_path)
      - if can? :create, RegistrationGroup
        %li= link_to(t('actions.new_registration_group'), new_registration_group_path)
      - if can? :read, 'registered_attendees'
        %li= link_to(t('actions.new_sponsor_registration'), new_attendee_path)
        %li= link_to(t('actions.registered_attendees'), registered_attendees_path)
<<<<<<< HEAD
      - if can? :read, 'registered_groups'
        %li= link_to(t('actions.registered_groups'), registered_groups_path)
=======
      - if can? :index, Attendee
        %li= link_to(t('actions.attendees_summary'), attendees_path)
>>>>>>> aa67d522

  %h4= t('actions.section.session')
  %ul
    - if can? :create, Session
      %li= link_to t('actions.submit_session'), new_session_path
    - if can? :read, Session
      %li= link_to t('actions.browse_sessions'), sessions_path
      - if current_user.sessions.count > 0
        %li= link_to t('actions.my_sessions'), user_my_sessions_path(current_user)

  - if current_user.reviewer? || current_user.organizer? || current_user.admin?
    %h4= t('actions.section.review')
    %ul
      - if can? :read, Organizer
        %li= link_to t('actions.manage_organizers'), organizers_path
      - if can? :read, Reviewer
        %li= link_to t('actions.manage_reviewers'), reviewers_path
      - if can? :read, 'organizer_sessions'
        %li= link_to t('actions.organizer_sessions'), organizer_sessions_path
      - if can? :read, 'reviewer_sessions'
        %li= link_to t('actions.reviewer_sessions'), reviewer_sessions_path
      - if can? :reviewer, 'reviews_listing'
        %li= link_to t('actions.reviewer_reviews'), reviewer_reviews_path
      - if @session.present? && can?(:create, Review, @session)
        %li= link_to t('actions.review_session'), new_session_review_path(@session)

  %h4= t('actions.section.user')
  %ul
    - if can? :read, User
      %li= link_to t('actions.profile'), user_path(current_user)
    - if can? :update, current_user
      %li= link_to t('actions.edit_profile'), edit_user_registration_path
    %li= link_to "Logout", destroy_user_session_path

  - if current_user.organizer?
    :javascript
      $(document).ready(function() {
        $.getJSON('#{review_decisions_path(:format => :js)}', function(data) {
          var orange = Math.floor(parseInt(data.required_decisions) * 0.30);
          var yellow = Math.floor(parseInt(data.required_decisions) * 0.60);
          var green = Math.floor(parseInt(data.required_decisions) * 0.90);
          var progressImages = {};
          progressImages[0] = '/images/progressbg_red.gif';
          progressImages[orange] = '/images/progressbg_orange.gif';
          progressImages[yellow] = '/images/progressbg_yellow.gif';
          progressImages[green] = '/images/progressbg_green.gif';

          $("#review_progress_count .progress").progressBar(data.total_confirmed, {
            boxImage : '/images/progressbar.gif',
            max : data.total_accepted,
            textFormat : 'fraction',
            barImage : progressImages
          });
        })
      })
              
- else
  = semantic_form_for "user", :url => user_session_path do |f|
    = f.inputs do
      = f.input :username, :required => true, :input_html => {:tabindex => autotab}
      = f.input :password, :required => true, :hint => false, :input_html => {:tabindex => autotab}
    = f.buttons do
      = f.commit_button "Log in", :button_html => {:tabindex => autotab}

  %ul
    - if can? :create, User
      %li= link_to t('actions.signup'), new_user_registration_path
    %li= link_to t('title.lost_password'), new_user_password_path

  - if can?(:create, Attendee) || can?(:create, RegistrationGroup)
    %h4= t('actions.section.registration')
    %ul
      - if can? :create, Attendee
        %li= link_to(t('actions.new_registration'), new_attendee_path)
      - if can? :create, RegistrationGroup
        %li= link_to(t('actions.new_registration_group'), new_registration_group_path)

  %br
  #warning
    %p= t('tips.users_from_last_year').html_safe<|MERGE_RESOLUTION|>--- conflicted
+++ resolved
@@ -21,13 +21,10 @@
       - if can? :read, 'registered_attendees'
         %li= link_to(t('actions.new_sponsor_registration'), new_attendee_path)
         %li= link_to(t('actions.registered_attendees'), registered_attendees_path)
-<<<<<<< HEAD
       - if can? :read, 'registered_groups'
         %li= link_to(t('actions.registered_groups'), registered_groups_path)
-=======
       - if can? :index, Attendee
         %li= link_to(t('actions.attendees_summary'), attendees_path)
->>>>>>> aa67d522
 
   %h4= t('actions.section.session')
   %ul
