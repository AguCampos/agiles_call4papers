--- conflicted
+++ resolved
@@ -1,17 +1,9 @@
 = form.inputs do
   = form.input :author_id, :as => :hidden, :input_html => {:tabindex => autotab}
-<<<<<<< HEAD
-  = form.input :track_id, :required => true, :collection => Track.all, :label_method => Proc.new { |tr| t(tr.title) }, :input_html => {:tabindex => autotab}
-  = form.input :audience_level_id, :required => true, :collection => AudienceLevel.all, :label_method => Proc.new { |al| t(al.title) }, :input_html => {:tabindex => autotab}
-  = form.input :session_type_id, :required => true, :collection => SessionType.all, :label_method => Proc.new { |st| t(st.title) }, :input_html => {:tabindex => autotab}
-  = form.input :duration_mins, :required => true, :as => :select, :collection => [["45 #{t('generic.minutes')}", 45], ["90 #{t('generic.minutes')}", 90], ["2 #{t('generic.hours')}", 120], ["4 #{t('generic.hours')}", 240]], :input_html => {:tabindex => autotab}
-  = form.input :language, :required => true, :as => :select, :collection => [["Español", "Español"], ["Português", "Português"], ["English", "English"]], :input_html => {:tabindex => autotab}
-=======
   = form.input :track_id, :required => true, :as => :select, :collection => Track.all, :label_method => Proc.new { |tr| t(tr.title) }, :input_html => {:tabindex => autotab}
   = form.input :audience_level_id, :required => true, :as => :select, :collection => AudienceLevel.all, :label_method => Proc.new { |al| t(al.title) }, :input_html => {:tabindex => autotab}
   = form.input :session_type_id, :required => true, :as => :select, :collection => SessionType.all, :label_method => Proc.new { |st| t(st.title) }, :input_html => {:tabindex => autotab}
   = form.input :duration_mins, :required => true, :as => :select, :collection => [["10 #{t('generic.minutes')}", 10], ["50 #{t('generic.minutes')}", 50], ["110 #{t('generic.minutes')}", 110]], :input_html => {:tabindex => autotab}
->>>>>>> bfd719bc
   = form.input :audience_limit, :input_html => {:tabindex => autotab}
   = form.input :title, :required => true, :input_html => {:tabindex => autotab}
   = form.input :keyword_list, :required => true, :input_html => {:tabindex => autotab}
@@ -33,8 +25,6 @@
     $("#session_duration_mins").filterOn("#session_session_type_id", {
       "1": ["", "120", "240"],"2": ["", "45"],"3": ["", "120", "240"],"4": ["", "90","120","240"]
     })
-<<<<<<< HEAD
-=======
     $("#session_track_id").bindSelectUpdated();
 
     $("#session_duration_mins").filterOn("#session_session_type_id", {
@@ -45,7 +35,6 @@
     })
     $("#session_session_type_id").bindSelectUpdated();
 
->>>>>>> bfd719bc
     $("#session_session_type_id").bind('updated', sessionTypeActions);
     $("#session_session_type_id").bindSelectUpdated();
     
