--- conflicted
+++ resolved
@@ -1,23 +1,8 @@
-<<<<<<< HEAD
-- title "Convite para participar da equipe de avaliação da #{AppConfig[:conference_name]}"
-=======
 - title "Convite para participar da equipe de avaliação da #{current_conference.name}"
->>>>>>> bfd719bc
 .auto_focus
 
 %p Olá #{@reviewer.user.full_name},
 
-<<<<<<< HEAD
-%p Obrigado por considerar fazer parte da equipe de avaliação da #{AppConfig[:conference_name]}. Para confirmar sua participação, por favor escolha as trilhas nas quais se julga apto a avaliar trabalhos, assim como seu nível de conhecimento na respectiva trilha:
-
-- content_for :agreement do
-  %h3 TERMO DE COMPROMISSO COMO AVALIADOR DO AGILES 2011
-  Para confirmar sua participação e comprometimento como AVALIADOR dos trabalhos submetidos à trilha Indústria
-  da Conferência #{AppConfig[:conference_name]} você deve estar de acordo com os termos abaixo:
-  %br
-  (1) Como membro do Comitê de Avaliação, contribuirei para a seleção de um programa técnico de alto nível a
-  fim de tornar o #{AppConfig[:conference_name]} um evento de referência internacional em metodologias ágeis;
-=======
 %p Obrigado por considerar fazer parte da equipe de avaliação da #{current_conference.name}. Para confirmar sua participação, por favor escolha as trilhas nas quais se julga apto a avaliar trabalhos, assim como seu nível de conhecimento na respectiva trilha:
 
 - content_for :agreement do
@@ -27,7 +12,6 @@
   %br
   (1) Como membro do Comitê de Avaliação, contribuirei para a seleção de um programa técnico de alto nível a
   fim de tornar o #{current_conference.name} um evento de referência internacional em metodologias ágeis;
->>>>>>> bfd719bc
   %br
   (2) Como avaliador, analisarei de forma crítica e imparcial trabalhos submetidos para a trilha Indústria,
   segundo diretrizes definidas pelo Comitê de Programa do evento;
@@ -50,28 +34,16 @@
   submissão a fim de evitar injustiças e contribuir com a garantia da qualidade do programa;
   %br
   (8) Como membro do Comitê de Avaliação, declaro estar ciente de que a seleção final dos trabalhos que irão
-<<<<<<< HEAD
-  compor o programa do #{AppConfig[:conference_name]} será feito pelo Comitê de Programa, com base nos critérios e pareceres
-  realizados pelos avaliadores;
-  %br
-  (9)Como membro do Comitê de Avaliação, reconheço ser este um trabalho voluntário e não remunerado, não
-  podendo transferir à organização do #{AppConfig[:conference_name]} despesas de qualquer natureza;
-=======
   compor o programa do #{current_conference.name} será feito pelo Comitê de Programa, com base nos critérios e pareceres
   realizados pelos avaliadores;
   %br
   (9)Como membro do Comitê de Avaliação, reconheço ser este um trabalho voluntário e não remunerado, não
   podendo transferir à organização do #{current_conference.name} despesas de qualquer natureza;
->>>>>>> bfd719bc
   %br
   (10) Em caso de impedimento para o cumprimento de minhas metas, comunicarei imediatamente a Coordenação de
   Programa a necessidade de substituição e transferência de minhas responsabilidades.
   %br
-<<<<<<< HEAD
-  E, por reconhecer que a Organização do #{AppConfig[:conference_name]} está depositando em mim total  confiança por uma
-=======
   E, por reconhecer que a Organização do #{current_conference.name} está depositando em mim total  confiança por uma
->>>>>>> bfd719bc
   conduta ética e profissional no processo de seleção dos trabalhos submetidos para a conferência, estou ciente
   das possíveis consequências de atos que possam conflitar com as responsabilidades que assumo aceitando os
   termos desse documento.
