Factory.define :user do |u|
  u.first_name "Danilo"
  u.last_name "Sato"
  u.username { |a| "#{a.first_name}.#{a.last_name}".downcase }
  u.email { |a| "#{a.username}@example.com" }
  u.password "secret"
  u.password_confirmation "secret"
  u.phone "(11) 3322-1234"
  u.state "SP"
  u.city "São Paulo"
  u.organization "ThoughtWorks"
  u.website_url "www.dtsato.com"
  u.bio "Some text about me..."
end

<<<<<<< HEAD
Factory.define :session do |s|
  s.title "Fake title"
  s.summary "Summary details of session"
  s.description "Full details of session"
  s.mechanics "Process/Mechanics"
  s.benefits "Benefits for audience"
  s.target_audience "Managers, developers, testers"
  s.association :author, :factory => :user
  s.experience "Description of author's experience on subject"
=======
Factory.define :track do |t|
  t.title "Engineering"
  t.description "Best track eva!"
>>>>>>> 36fb7564
end<|MERGE_RESOLUTION|>--- conflicted
+++ resolved
@@ -13,7 +13,11 @@
   u.bio "Some text about me..."
 end
 
-<<<<<<< HEAD
+Factory.define :track do |t|
+  t.title "track.engineering.title"
+  t.description "track.engineering.description"
+end
+
 Factory.define :session do |s|
   s.title "Fake title"
   s.summary "Summary details of session"
@@ -23,9 +27,4 @@
   s.target_audience "Managers, developers, testers"
   s.association :author, :factory => :user
   s.experience "Description of author's experience on subject"
-=======
-Factory.define :track do |t|
-  t.title "Engineering"
-  t.description "Best track eva!"
->>>>>>> 36fb7564
 end