--- conflicted
+++ resolved
@@ -6,12 +6,9 @@
 
 TODO:
 
-<<<<<<< HEAD
-=======
  - Pending attendee status page should be different for group members
  - Refactor email sending from controller into state transitions
  
->>>>>>> 17b111c6
  * Refactor the attendees summary page to put all logic into the model/controller instead of the view
 
  - Pending attendee status page should be different for group members
@@ -28,11 +25,6 @@
    - Change registration date
    - Update attendee details
  
-<<<<<<< HEAD
-=======
- * Change workflow to send e-mails after paid, and when confirmed
-
->>>>>>> 17b111c6
  * Comments for attendees
  * Admin page to expire registrations
  
