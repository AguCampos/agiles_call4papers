--- conflicted
+++ resolved
@@ -1,8 +1,4 @@
-<<<<<<< HEAD
 == Agiles 20XX Submission System
-=======
-== Agile Brazil Submission System
->>>>>>> bfd719bc
 
 KNOWN ISSUES AFTER UPGRADE:
 
