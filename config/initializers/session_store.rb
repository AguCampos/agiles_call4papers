--- conflicted
+++ resolved
@@ -1,17 +1,6 @@
 # Be sure to restart your server when you modify this file.
 
-<<<<<<< HEAD
-# Your secret key for verifying cookie session data integrity.
-# If you change this key, all old sessions will become invalid!
-# Make sure the secret is at least 30 characters and all random, 
-# no regular words or you'll be exposed to dictionary attacks.
-ActionController::Base.session = {
-  :key         => '_agiles2011_session',
-  :secret      => '27a9c35910b0eab08d12d9837c5460caae4b83c5898888cf36804082711894f32a7389e97ed16bef01e59c1d0db38783183b7b24dbd3014501a35761e5574a25'
-}
-=======
 AgileBrazil::Application.config.session_store :cookie_store, :key => '_agile_brazil_session'
->>>>>>> bfd719bc
 
 # Use the database for sessions instead of the cookie-based default,
 # which shouldn't be used to store highly confidential information
