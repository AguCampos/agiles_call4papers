# Sample localization file for English. Add more files in this directory for other locales.
# See http://github.com/svenfuchs/rails-i18n/tree/master/rails%2Flocale for starting points.

en:
  formtastic:
    titles:
      user_login: "Login details"
      user_personal: "Personal details"
    labels:
      user:
        first_name: "First name"
        last_name: "Last name"
        username: "Username"
        email: "E-mail address"
        password: "Password"
        password_confirmation: "Confirm password"
        phone: "Phone"
        state: "State"
        city: "City"
        organization: "Organization"
        website_url: "Website"
        bio: "Bio"
      session:
        title: "Session title"
        target_audience: "Target audience"
        audience_limit: "Limit number of participants"
        summary: "Summary"
        description: "Description"
        mechanics: "Process/Mechanics"
        benefits: "Benefits"
        experience: "Experience in the subject"
        author_id: "Author"
        updated_at: "Updated"
    hints:
      user:
        email: "Main e-mail address for contact purposes"
        password: "At least 4 characters long"
        state: "State and city of residence, collected for statistics purpose"
        organization: "Name of company or organization that you will represent, collected for statistics purpose"
        website_url: "Personal or organization's website to be used as reference by the program commitee. This website might be visited when evaluating your session"
        bio: "Tell us about your academic experience, professional experience, and participation in the community, focusin on Agile. This will be used to evaluate your session"
      session:
        audience_limit: "If your session is a tutorial or workshop, indicate if it has a maximum number of participants"
        summary: "Summary of your session to be displayed in the program. It should match the complete description of this activity. This field will not be used to evaluate your session"
        description: "Complete description of your session. This field will be used to evaluate your session"
        mechanics: "Required for workshops. Describe how you will run your session with the audience. This field will be used to evaluate your session"
        benefits: "These are the benefits and learning outcomes that the participants will take from your session. This field will be used to evaluate your session"
        experience: "Describe your experience on the subject of this session. This field will be used to evaluate your session"
    actions:
      signup: "Register new account"
      submit_session: "Submit session"

  # Custom messages
  title:
    signup: "Sign up"
<<<<<<< HEAD
    untitled: "Untitled"
    sessions: "Session proposals"
    new_session: "Propose a session"
=======
    tracks: "Tracks"
>>>>>>> 36fb7564
  
  actions:
    submit_session: "Submit a session"
    browse_sessions: "Browse sessions"
    profile: "My account profile"
    signup: "Register new account"
  
  flash:
    user:
      create:
        success: "Thank you for signing up! You are now logged in."
      login:
        required: "You must first log in or sign up before accessing this page."
      logout:
        required: "This page is only available when you're logged out."
    user_session:
      create:
        success: "Logged in successfully."
      destroy:
        success: "You have been logged out."
    session:
      create:
        success: "Session submited successfully"
  
  generic:
    or: "or"
    ago: "ago"<|MERGE_RESOLUTION|>--- conflicted
+++ resolved
@@ -53,13 +53,10 @@
   # Custom messages
   title:
     signup: "Sign up"
-<<<<<<< HEAD
     untitled: "Untitled"
     sessions: "Session proposals"
     new_session: "Propose a session"
-=======
-    tracks: "Tracks"
->>>>>>> 36fb7564
+    tracks: "Session Tracks"
   
   actions:
     submit_session: "Submit a session"
@@ -84,6 +81,20 @@
       create:
         success: "Session submited successfully"
   
+  tracks:
+    general_interest:
+      title: "General Interest"
+      description: "Dedicated to those who want to understand the principles and practices of agile methodologies. You will find tutorials, workshops and conferences, selected to guide your first steps towards agile culture."
+    management:
+      title: "Management"
+      description: "Dedicated to professionals working with agile methodologies that want to discuss new concepts and practices related organizational change and management of products, process and projects."
+    engineering:
+      title: "Engenharia"
+      description: "Dedicated to professionals working with agile methodologies or are interested in the technical quality of software products. You will find tutorials, workshops and lectures addressing programming, continuous integration and automated testing topics and the use of electronic tools to support agile development."
+    experience_reports:
+      title: "Relatos de Experiência"
+      description: "An experience report captures the story of a real agile project, summarizing what happened on the project and the key learning points. These reports allow practitioners to share their practical advice and guidance with other teams."
+
   generic:
     or: "or"
     ago: "ago"