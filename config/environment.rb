--- conflicted
+++ resolved
@@ -1,60 +1,5 @@
 # Load the rails application
 require File.expand_path('../application', __FILE__)
 
-<<<<<<< HEAD
-# Specifies gem version of Rails to use when vendor/rails is not present
-RAILS_GEM_VERSION = '2.3.5' unless defined? RAILS_GEM_VERSION
-
-# Bootstrap the Rails environment, frameworks, and default configuration
-require File.join(File.dirname(__FILE__), 'boot')
-
-Rails::Initializer.run do |config|
-  # Settings in config/environments/* take precedence over those specified here.
-  # Application configuration should go into files in config/initializers
-  # -- all .rb files in that directory are automatically loaded.
-
-  # Add additional load paths for your own custom dirs
-  # config.load_paths += %W( #{RAILS_ROOT}/extras )
-
-  # Specify gems that this application depends on and have them installed with rake gems:install
-  config.gem 'haml'
-  config.gem 'will_paginate'
-  config.gem 'formtastic'
-  config.gem 'inherited_resources'
-  config.gem 'responders'
-  config.gem 'has_scope'
-  config.gem 'authlogic'
-  config.gem 'dry_scaffold', :lib => false
-  config.gem 'brhelper'
-  config.gem 'seed-fu'
-  config.gem 'acts-as-taggable-on'
-  config.gem 'cancan'
-  config.gem 'RedCloth'
-  config.gem 'acts_as_commentable'
-  config.gem 'state_machine'
-  config.gem 'metric_fu', :lib => false
-  config.gem 'chronic', :lib => false
-  
-  # Only load the plugins named here, in the order given (default is alphabetical).
-  # :all can be used as a placeholder for all plugins not explicitly named
-  # config.plugins = [ :exception_notification, :ssl_requirement, :all ]
-
-  # Skip frameworks you're not going to use. To use Rails without a database,
-  # you must remove the Active Record framework.
-  # config.frameworks -= [ :active_record, :active_resource, :action_mailer ]
-
-  # Activate observers that should always be running
-  # config.active_record.observers = :cacher, :garbage_collector, :forum_observer
-
-  # Set Time.zone default to the specified zone and make Active Record auto-convert to this zone.
-  # Run "rake -D time" for a list of tasks for finding time zone names.
-  config.time_zone = 'Brasilia'
-
-  # The default locale is :en and all translations from config/locales/*.rb,yml are auto loaded.
-  # config.i18n.load_path += Dir[Rails.root.join('my', 'locales', '*.{rb,yml}')]
-  config.i18n.default_locale = :es
-end
-=======
 # Initialize the rails application
-AgileBrazil::Application.initialize!
->>>>>>> bfd719bc
+AgileBrazil::Application.initialize!