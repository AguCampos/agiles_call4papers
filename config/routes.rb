--- conflicted
+++ resolved
@@ -4,12 +4,8 @@
   map.login 'login', :controller => 'user_sessions', :action => 'new'
 
   map.resources :user_sessions, :only => [:new, :create, :destroy]
-<<<<<<< HEAD
-  map.resources :users, :only => [:new, :create]
   map.resources :tracks, :only => [:index]
-=======
   map.resources :users, :only => [:new, :create, :show]
->>>>>>> f6d6c112
 
   map.root :controller => 'user_sessions', :action => 'new'
 end